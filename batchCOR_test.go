// Copyright 2018 The Moov Authors
// Use of this source code is governed by an Apache License
// license that can be found in the LICENSE file.

package ach

import (
	"log"
	"testing"
)

// mockBatchCORHeader creates a COR BatchHeader
func mockBatchCORHeader() *BatchHeader {
	bh := NewBatchHeader()
	bh.ServiceClassCode = CreditsOnly
	bh.StandardEntryClassCode = COR
	bh.CompanyName = "Your Company, inc"
	bh.CompanyIdentification = "121042882"
	bh.CompanyEntryDescription = "Vendor Pay"
	bh.ODFIIdentification = "121042882"
	return bh
}

// mockCOREntryDetail creates a COR EntryDetail
func mockCOREntryDetail() *EntryDetail {
	entry := NewEntryDetail()
	entry.TransactionCode = CheckingReturnNOCCredit
	entry.SetRDFI("231380104")
	entry.DFIAccountNumber = "744-5678-99"
	entry.Amount = 0
	entry.IdentificationNumber = "location #23"
	entry.SetReceivingCompany("Best Co. #23")
	entry.SetTraceNumber(mockBatchCORHeader().ODFIIdentification, 1)
	entry.DiscretionaryData = "S"
	return entry
}

//  mockBatchCOR creates a BatchCOR
func mockBatchCOR() *BatchCOR {
	mockBatch := NewBatchCOR(mockBatchCORHeader())
	mockBatch.AddEntry(mockCOREntryDetail())
	mockBatch.GetEntries()[0].Addenda98 = mockAddenda98()
	mockBatch.Entries[0].AddendaRecordIndicator = 1
	if err := mockBatch.Create(); err != nil {
		log.Fatal(err)
	}
	return mockBatch
}

// testBatchCORHeader creates a COR BatchHeader
func testBatchCORHeader(t testing.TB) {
	batch, _ := NewBatch(mockBatchCORHeader())

	_, ok := batch.(*BatchCOR)
	if !ok {
		t.Error("Expecting BachCOR")
	}
}

// TestBatchCORHeader tests creating a COR BatchHeader
func TestBatchCORHeader(t *testing.T) {
	testBatchCORHeader(t)
}

// BenchmarkBatchCORHeader benchmarks creating a COR BatchHeader
func BenchmarkBatchCORHeader(b *testing.B) {
	b.ReportAllocs()
	for i := 0; i < b.N; i++ {
		testBatchCORHeader(b)
	}
}

// testBatchCORSEC validates BatchCOR SEC code
func testBatchCORSEC(t testing.TB) {
	mockBatch := mockBatchCOR()
	mockBatch.GetEntries()[0].Category = CategoryNOC
	mockBatch.Header.StandardEntryClassCode = WEB
	err := mockBatch.Validate()
	if !Match(err, ErrBatchSECType) {
		t.Errorf("%T: %s", err, err)
	}
}

// TestBatchCORSEC tests validating BatchCOR SEC code
func TestBatchCORSEC(t *testing.T) {
	testBatchCORSEC(t)
}

// BenchmarkBatchCORSEC benchmarks validating BatchCOR SEC code
func BenchmarkBatchCORSEC(b *testing.B) {
	b.ReportAllocs()
	for i := 0; i < b.N; i++ {
		testBatchCORSEC(b)
	}
}

//  testBatchCORAddendumCountTwo validates Addendum count of 2
func testBatchCORAddendumCountTwo(t testing.TB) {
	mockBatch := mockBatchCOR()
	// Adding a second addenda to the mock entry
	mockBatch.GetEntries()[0].Addenda98 = mockAddenda98()
	if err := mockBatch.Create(); err != nil {
		if e, ok := err.(*BatchError); ok {
			if e.FieldName != "Addendum" {
				t.Errorf("%T: %s", err, err)
			}
		} else {
			t.Errorf("%T: %s", err, err)
		}
	}
}

// TestBatchCORAddendumCountTwo tests validating Addendum count of 2
func TestBatchCORAddendumCountTwo(t *testing.T) {
	testBatchCORAddendumCountTwo(t)
}

// BenchmarkBatchCORAddendumCountTwo benchmarks validating Addendum count of 2
func BenchmarkBatchCORAddendumCountTwo(b *testing.B) {
	b.ReportAllocs()
	for i := 0; i < b.N; i++ {
		testBatchCORAddendumCountTwo(b)
	}
}

// testBatchCORAddendaCountZero validates Addendum count of 0
func testBatchCORAddendaCountZero(t testing.TB) {
	mockBatch := NewBatchCOR(mockBatchCORHeader())
	mockBatch.AddEntry(mockCOREntryDetail())
	if err := mockBatch.Create(); err != nil {
		if e, ok := err.(*BatchError); ok {
			if e.FieldName != "Addenda98" {
				t.Errorf("%T: %s", err, err)
			}
		} else {
			t.Errorf("%T: %s", err, err)
		}
	}
}

// TestBatchCORAddendaCountZero tests validating Addendum count of 0
func TestBatchCORAddendaCountZero(t *testing.T) {
	testBatchCORAddendaCountZero(t)
}

// BenchmarkBatchCORAddendaCountZero benchmarks validating Addendum count of 0
func BenchmarkBatchCORAddendaCountZero(b *testing.B) {
	b.ReportAllocs()
	for i := 0; i < b.N; i++ {
		testBatchCORAddendaCountZero(b)
	}
}

// testBatchCORAddendaType validates that Addendum is of type Addenda98
func testBatchCORAddendaType(t testing.TB) {
	mockBatch := NewBatchCOR(mockBatchCORHeader())
	mockBatch.AddEntry(mockCOREntryDetail())
	mockBatch.GetEntries()[0].AddAddenda05(mockAddenda05())
	mockBatch.Entries[0].AddendaRecordIndicator = 1
	if err := mockBatch.Create(); err != nil {
		if e, ok := err.(*BatchError); ok {
			if e.FieldName != "Addenda98" {
				t.Errorf("%T: %s", err, err)
			}
		} else {
			t.Errorf("%T: %s", err, err)
		}
	}
}

// TestBatchCORAddendaType tests validating that Addendum is of type Addenda98
func TestBatchCORAddendaType(t *testing.T) {
	testBatchCORAddendaType(t)
}

// BenchmarkBatchCORAddendaType benchmarks validating that Addendum is of type Addenda98
func BenchmarkBatchCORAddendaType(b *testing.B) {
	b.ReportAllocs()
	for i := 0; i < b.N; i++ {
		testBatchCORAddendaType(b)
	}
}

// testBatchCORAddendaTypeCode validates TypeCode
func testBatchCORAddendaTypeCode(t testing.TB) {
	mockBatch := mockBatchCOR()
	mockBatch.GetEntries()[0].Addenda98.TypeCode = "07"
	if err := mockBatch.Validate(); err != nil {
		if e, ok := err.(*BatchError); ok {
			if e.FieldName != "TypeCode" {
				t.Errorf("%T: %s", err, err)
			}
		} else {
			t.Errorf("%T: %s", err, err)
		}
	}
}

// TestBatchCORAddendaTypeCode tests validating TypeCode
func TestBatchCORAddendaTypeCode(t *testing.T) {
	testBatchCORAddendaTypeCode(t)
}

// BenchmarkBatchCORAddendaTypeCode benchmarks validating TypeCode
func BenchmarkBatchCORAddendaTypeCode(b *testing.B) {
	b.ReportAllocs()
	for i := 0; i < b.N; i++ {
		testBatchCORAddendaTypeCode(b)
	}
}

// testBatchCORAmount validates BatchCOR Amount
func testBatchCORAmount(t testing.TB) {
	mockBatch := mockBatchCOR()
	mockBatch.GetEntries()[0].Amount = 9999
	if err := mockBatch.Create(); err != nil {
		if e, ok := err.(*BatchError); ok {
			if e.FieldName != "Amount" {
				t.Errorf("%T: %s", err, err)
			}
		} else {
			t.Errorf("%T: %s", err, err)
		}
	}
}

// TestBatchCORAmount tests validating BatchCOR Amount
func TestBatchCORAmount(t *testing.T) {
	testBatchCORAmount(t)
}

// BenchmarkBatchCORAmount benchmarks validating BatchCOR Amount
func BenchmarkBatchCORAmount(b *testing.B) {
	b.ReportAllocs()
	for i := 0; i < b.N; i++ {
		testBatchCORAmount(b)
	}
}

// testBatchCORTransactionCode27 validates BatchCOR TransactionCode 27 returns an error
func testBatchCORTransactionCode27(t testing.TB) {
	mockBatch := mockBatchCOR()
	mockBatch.GetEntries()[0].TransactionCode = CheckingDebit
	err := mockBatch.Create()
	if !Match(err, ErrBatchTransactionCode) {
		t.Errorf("%T: %s", err, err)
	}
}

// TestBatchCORTransactionCode27 tests validating BatchCOR TransactionCode 27 returns an error
func TestBatchCORTransactionCode27(t *testing.T) {
	testBatchCORTransactionCode27(t)
}

// BenchmarkBatchCORTransactionCode27 benchmarks validating
// BatchCOR TransactionCode 27 returns an error
func BenchmarkBatchCORTransactionCode27(b *testing.B) {
	b.ReportAllocs()
	for i := 0; i < b.N; i++ {
		testBatchCORTransactionCode27(b)
	}
}

// testBatchCORTransactionCode21 validates BatchCOR TransactionCode 21 is a valid TransactionCode to be used for NOC
// mockBatch.Create() should not return an error for this test
func testBatchCORTransactionCode21(t testing.TB) {
	t.Skip("This test is failing due to a potential logic bug, which is beyond the scope of this PR")
	mockBatch := mockBatchCOR()
	mockBatch.GetEntries()[0].TransactionCode = CheckingReturnNOCCredit
<<<<<<< HEAD
	if err := mockBatch.Create(); err != nil {
=======
	err := mockBatch.Create()
	if !Match(err, ErrBatchTransactionCode) {
>>>>>>> 1984260d
		t.Errorf("%T: %s", err, err)
	}
}

// TestBatchCORTransactionCode21 tests validating BatchCOR TransactionCode 21
func TestBatchCORTransactionCode21(t *testing.T) {
	testBatchCORTransactionCode21(t)
}

// BenchmarkBatchCORTransactionCode21 benchmarks validating BatchCOR TransactionCode 21
func BenchmarkBatchCORTransactionCode21(b *testing.B) {
	b.ReportAllocs()
	for i := 0; i < b.N; i++ {
		testBatchCORTransactionCode21(b)
	}
}

// testBatchCORCreate creates BatchCOR
func testBatchCORCreate(t testing.TB) {
	mockBatch := mockBatchCOR()
	// Must have valid batch header to create a Batch
	mockBatch.GetHeader().ServiceClassCode = 63
	if err := mockBatch.Create(); err != nil {
		if e, ok := err.(*FieldError); ok {
			if e.FieldName != "ServiceClassCode" {
				t.Errorf("%T: %s", err, err)
			}
		} else {
			t.Errorf("%T: %s", err, err)
		}
	}
}

// TestBatchCORCreate tests creating BatchCOR
func TestBatchCORCreate(t *testing.T) {
	testBatchCORCreate(t)
}

// BenchmarkBatchCORCreate benchmarks creating BatchCOR
func BenchmarkBatchCORCreate(b *testing.B) {
	b.ReportAllocs()
	for i := 0; i < b.N; i++ {
		testBatchCORCreate(b)
	}
}

// testBatchCORServiceClassCodeEquality validates service class code equality
func testBatchCORServiceClassCodeEquality(t testing.TB) {
	mockBatch := mockBatchCOR()
	mockBatch.GetControl().ServiceClassCode = MixedDebitsAndCredits
	err := mockBatch.Validate()
	if !Match(err, NewErrBatchHeaderControlEquality(220, MixedDebitsAndCredits)) {
		t.Errorf("%T: %s", err, err)
	}
}

// TestBatchCORServiceClassCodeEquality tests validating service class code equality
func TestBatchCORServiceClassCodeEquality(t *testing.T) {
	testBatchCORServiceClassCodeEquality(t)
}

// BenchmarkBatchCORServiceClassCodeEquality benchmarks validating service class code equality
func BenchmarkBatchCORServiceClassCodeEquality(b *testing.B) {
	b.ReportAllocs()
	for i := 0; i < b.N; i++ {
		testBatchCORServiceClassCodeEquality(b)
	}
}

// TestBatchCORCategoryNOCAddenda05 validates that an error is returned if valid Addenda05 is defined for CategoryNOC
func TestBatchCORCategoryNOCAddenda05(t *testing.T) {
	mockBatch := NewBatchCOR(mockBatchCORHeader())
	mockBatch.AddEntry(mockCOREntryDetail())
	mockBatch.GetEntries()[0].Category = CategoryNOC
	mockBatch.GetEntries()[0].Addenda98 = mockAddenda98()
	mockBatch.GetEntries()[0].AddAddenda05(mockAddenda05())
	mockBatch.Entries[0].AddendaRecordIndicator = 1
	if err := mockBatch.Create(); err != nil {
		if e, ok := err.(*BatchError); ok {
			if e.FieldName != "Addenda05" {
				t.Errorf("%T: %s", err, err)
			}
		} else {
			t.Errorf("%T: %s", err, err)
		}
	}
}

// TestBatchCORCategoryNOCAddenda02 validates that an error is returned if valid Addenda02 is defined for CategoryNOC
func TestBatchCORCategoryNOCAddenda02(t *testing.T) {
	mockBatch := NewBatchCOR(mockBatchCORHeader())
	mockBatch.AddEntry(mockCOREntryDetail())
	mockBatch.GetEntries()[0].Category = CategoryNOC
	mockBatch.GetEntries()[0].Addenda98 = mockAddenda98()
	mockBatch.GetEntries()[0].Addenda02 = mockAddenda02()
	mockBatch.Entries[0].AddendaRecordIndicator = 1
	err := mockBatch.Create()
	if !Match(err, ErrBatchAddendaCategory) {
		t.Errorf("%T: %s", err, err)
	}
}

// TestBatchCORCategoryNOCAddenda98 validates that no error is returned if Addenda098 is defined for CategoryNOC
func TestBatchCORCategoryNOCAddenda98(t *testing.T) {
	mockBatch := NewBatchCOR(mockBatchCORHeader())
	mockBatch.AddEntry(mockCOREntryDetail())
	mockBatch.GetEntries()[0].Category = CategoryNOC
	mockBatch.GetEntries()[0].Addenda98 = mockAddenda98()
	mockBatch.Entries[0].AddendaRecordIndicator = 1
	if err := mockBatch.Create(); err != nil {
		if e, ok := err.(*BatchError); ok {
			if e.FieldName != "Addenda98" {
				t.Errorf("%T: %s", err, err)
			}
		} else {
			t.Errorf("%T: %s", err, err)
		}
	}
}

// TestBatchCORValidTranCodeForServiceClassCode validates a transactionCode based on ServiceClassCode
func TestBatchCORValidTranCodeForServiceClassCode(t *testing.T) {
	mockBatch := mockBatchCOR()
	mockBatch.GetHeader().ServiceClassCode = AutomatedAccountingAdvices
	err := mockBatch.Create()
	if !Match(err, ErrBatchServiceClassCode) {
		t.Errorf("%T: %s", err, err)
	}
}

// TestBatchCORInvalidAddenda98 validates that an error is returned if Addenda98 is invalid
func TestBatchCORTestBatchCORInvalidAddenda98(t *testing.T) {
	mockBatch := NewBatchCOR(mockBatchCORHeader())
	mockBatch.AddEntry(mockCOREntryDetail())
	mockBatch.GetEntries()[0].Category = CategoryNOC
	addenda98 := mockAddenda98()
	addenda98.recordType = "03"
	mockBatch.GetEntries()[0].Addenda98 = addenda98

	mockBatch.Entries[0].AddendaRecordIndicator = 1
	if err := mockBatch.Create(); err != nil {
		if e, ok := err.(*BatchError); ok {
			if e.FieldName != "recordType" {
				t.Errorf("%T: %s", err, err)
			}
		} else {
			t.Errorf("%T: %s", err, err)
		}
	}
}

// TestBatchCORTransactionCodeInvalid validates BatchCOR returns an error for an invalid TransactionCode
func TestBatchCORAutomatedAccountingAdvices(t *testing.T) {
	mockBatch := mockBatchCOR()
	mockBatch.GetEntries()[0].TransactionCode = 65
	if err := mockBatch.Create(); err != nil {
		if e, ok := err.(*BatchError); ok {
			if e.FieldName != "TransactionCode" {
				t.Errorf("%T: %s", err, err)
			}
		} else {
			t.Errorf("%T: %s", err, err)
		}
	}
}<|MERGE_RESOLUTION|>--- conflicted
+++ resolved
@@ -267,12 +267,8 @@
 	t.Skip("This test is failing due to a potential logic bug, which is beyond the scope of this PR")
 	mockBatch := mockBatchCOR()
 	mockBatch.GetEntries()[0].TransactionCode = CheckingReturnNOCCredit
-<<<<<<< HEAD
-	if err := mockBatch.Create(); err != nil {
-=======
-	err := mockBatch.Create()
-	if !Match(err, ErrBatchTransactionCode) {
->>>>>>> 1984260d
+
+	if err := mockBatch.Create(); err != nil {
 		t.Errorf("%T: %s", err, err)
 	}
 }
